defmodule Chronic.Mixfile do
  use Mix.Project

  def project do
    [app: :chronic,
<<<<<<< HEAD
     version: "1.1.1",
=======
     version: "1.1.2",
>>>>>>> 4c58a441
     elixir: "~> 1.2",
     build_embedded: Mix.env == :prod,
     start_permanent: Mix.env == :prod,
     package: package,
     deps: deps]
  end

  def application do
    [applications: [:logger, :calendar]]
  end

  defp deps do
    [
      {:calendar, "~> 0.14.0"},
      {:earmark, "~> 0.1", only: :dev},
      {:ex_doc, "~> 0.11", only: :dev}
   ]
  end

  defp package do
    [
      name: :chronic,
      description: "Natural language datetime parser.",
      files: ["lib", "README*", "mix.exs"],
      maintainers: ["Ryan Bigg"],
      licenses: ["MIT"],
      links: %{"GitHub" => "https://github.com/radar/chronic"}
    ]
  end
end<|MERGE_RESOLUTION|>--- conflicted
+++ resolved
@@ -3,11 +3,7 @@
 
   def project do
     [app: :chronic,
-<<<<<<< HEAD
-     version: "1.1.1",
-=======
      version: "1.1.2",
->>>>>>> 4c58a441
      elixir: "~> 1.2",
      build_embedded: Mix.env == :prod,
      start_permanent: Mix.env == :prod,
